---
id: upgrading-to-v0x
title: Upgrading to v0.x
---

This page summarizes the breaking changes between Crawlee for Python zero-based versions.

## Upgrading to v0.6

This section summarizes the breaking changes between v0.5.x and v0.6.0.

### HttpCrawlerOptions

- Removed `HttpCrawlerOptions` - which contained options from `BasicCrawlerOptions` and unique options `additional_http_error_status_codes` and `ignore_http_error_status_codes`. Both of the unique options were added to `BasicCrawlerOptions` instead.

<<<<<<< HEAD
### SessionCookies

- Replaces the `dict` used for cookie storage in `Session.cookies` with a new `SessionCookies` class. `SessionCookies` uses `CookieJar`, which enables support for multiple domains.
=======
### PlaywrightCrawler and PlaywrightBrowserPlugin

- `PlaywrightCrawler` now use a persistent browser context instead of the standard browser context.
- Added `user_data_dir` parameter for `PlaywrightCrawler` and `PlaywrightBrowserPlugin` to specify the directory for the persistent context. If not provided, a temporary directory will be created automatically.
>>>>>>> cd57abdc

### Configuration

The `Configuration` fields `chrome_executable_path`, `xvfb`, and `verbose_log` have been removed. The `chrome_executable_path` and `xvfb` fields were unused, while `verbose_log` can be replaced by setting `log_level` to `DEBUG`.

### Abstract base classes

We decided to move away from [Hungarian notation](https://en.wikipedia.org/wiki/Hungarian_notation) and remove all the `Base` prefixes from the abstract classes. It includes the following public classes:
- `BaseStorageClient` -> `StorageClient`
- `BaseBrowserController` -> `BrowserController`
- `BaseBrowserPlugin` -> `BrowserPlugin`

## Upgrading to v0.5

This section summarizes the breaking changes between v0.4.x and v0.5.0.

### Crawlers & CrawlingContexts

- All crawler and crawling context classes have been consolidated into a single sub-package called `crawlers`.
- The affected classes include: `AbstractHttpCrawler`, `AbstractHttpParser`, `BasicCrawler`, `BasicCrawlerOptions`, `BasicCrawlingContext`, `BeautifulSoupCrawler`, `BeautifulSoupCrawlingContext`, `BeautifulSoupParserType`, `ContextPipeline`, `HttpCrawler`, `HttpCrawlerOptions`, `HttpCrawlingContext`, `HttpCrawlingResult`, `ParsedHttpCrawlingContext`, `ParselCrawler`, `ParselCrawlingContext`, `PlaywrightCrawler`, `PlaywrightCrawlingContext`, `PlaywrightPreNavCrawlingContext`.

Example update:
```diff
- from crawlee.beautifulsoup_crawler import BeautifulSoupCrawler, BeautifulSoupCrawlingContext
+ from crawlee.crawlers import BeautifulSoupCrawler, BeautifulSoupCrawlingContext
```

### Storage clients

- All storage client classes have been moved into a single sub-package called `storage_clients`.
- The affected classes include: `MemoryStorageClient`, `BaseStorageClient`.

Example update:
```diff
- from crawlee.memory_storage_client import MemoryStorageClient
+ from crawlee.storage_clients import MemoryStorageClient
```

### CurlImpersonateHttpClient

- The `CurlImpersonateHttpClient` changed its import location.

Example update:
```diff
- from crawlee.http_clients.curl_impersonate import CurlImpersonateHttpClient
+ from crawlee.http_clients import CurlImpersonateHttpClient
```

### BeautifulSoupParser

- Renamed `BeautifulSoupParser` to `BeautifulSoupParserType`. Probably used only in type hints. Please replace previous usages of `BeautifulSoupParser` by `BeautifulSoupParserType`.
- `BeautifulSoupParser` is now a new class that is used in refactored class `BeautifulSoupCrawler`.

### Service locator

- The `crawlee.service_container` was completely refactored and renamed to `crawlee.service_locator`.
- You can use it to set the configuration, event manager or storage client globally. Or you can pass them to your crawler instance directly and it will use the service locator under the hood.

### Statistics

- The `crawlee.statistics.Statistics` class do not accept an event manager as an input argument anymore. It uses the default, global one.
- If you want to set your custom event manager, do it either via the service locator or pass it to the crawler.

### Request

- The properties `json_` and `order_no` were removed. They were there only for the internal purpose of the memory storage client, you should not need them.

### Request storages and loaders

- The `request_provider` parameter of `BasicCrawler.__init__` has been renamed to `request_manager`
- The `BasicCrawler.get_request_provider` method has been renamed to `BasicCrawler.get_request_manager` and it does not accept the `id` and `name` arguments anymore
    - If using a specific request queue is desired, pass it as the `request_manager` on `BasicCrawler` creation
- The `RequestProvider` interface has been renamed to `RequestManager` and moved to the `crawlee.request_loaders` package
- `RequestList` has been moved to the `crawlee.request_loaders` package
- `RequestList` does not support `.drop()`, `.reclaim_request()`, `.add_request()` and `add_requests_batched()` anymore
    - It implements the new `RequestLoader` interface instead of `RequestManager`
    - `RequestManagerTandem` with a `RequestQueue` should be used to enable passing a `RequestList` (or any other `RequestLoader` implementation) as a `request_manager`, `await list.to_tandem()` can be used as a shortcut

### PlaywrightCrawler

- The `PlaywrightPreNavigationContext` was renamed to `PlaywrightPreNavCrawlingContext`.
- The input arguments in `PlaywrightCrawler.__init__` have been renamed:
    - `browser_options` is now `browser_launch_options`,
    - `page_options` is now `browser_new_context_options`.
- These argument renaming changes have also been applied to `BrowserPool`, `PlaywrightBrowserPlugin`, and `PlaywrightBrowserController`.

## Upgrading to v0.4

This section summarizes the breaking changes between v0.3.x and v0.4.0.

### Request model

- The `Request.query_params` field has been removed. Please add query parameters directly to the URL, which was possible before as well, and is now the only supported approach.
- The `Request.payload` and `Request.data` fields have been consolidated. Now, only `Request.payload` remains, and it should be used for all payload data in requests.

### Extended unique key computation

- The computation of `extended_unique_key` now includes HTTP headers. While this change impacts the behavior, the interface remains the same.

## Upgrading to v0.3

This section summarizes the breaking changes between v0.2.x and v0.3.0.

### Public and private interface declaration

In previous versions, the majority of the package was fully public, including many elements intended for internal use only. With the release of v0.3, we have clearly defined the public and private interface of the package. As a result, some imports have been updated (see below). If you are importing something now designated as private, we recommend reconsidering its use or discussing your use case with us in the discussions/issues.

Here is a list of the updated public imports:

```diff
- from crawlee.enqueue_strategy import EnqueueStrategy
+ from crawlee import EnqueueStrategy
```

```diff
- from crawlee.models import Request
+ from crawlee import Request
```

```diff
- from crawlee.basic_crawler import Router
+ from crawlee.router import Router
```

### Request queue

There were internal changes that should not affect the intended usage:

- The unused `BaseRequestQueueClient.list_requests()` method was removed
- `RequestQueue` internals were updated to match the "Request Queue V2" implementation in Crawlee for JS

### Service container

A new module, `crawlee.service_container`, was added to allow management of "global instances" - currently it contains `Configuration`, `EventManager` and `BaseStorageClient`. The module also replaces the `StorageClientManager` static class. It is likely that its interface will change in the future. If your use case requires working with it, please get in touch - we'll be glad to hear any feedback.<|MERGE_RESOLUTION|>--- conflicted
+++ resolved
@@ -13,16 +13,14 @@
 
 - Removed `HttpCrawlerOptions` - which contained options from `BasicCrawlerOptions` and unique options `additional_http_error_status_codes` and `ignore_http_error_status_codes`. Both of the unique options were added to `BasicCrawlerOptions` instead.
 
-<<<<<<< HEAD
 ### SessionCookies
 
 - Replaces the `dict` used for cookie storage in `Session.cookies` with a new `SessionCookies` class. `SessionCookies` uses `CookieJar`, which enables support for multiple domains.
-=======
+
 ### PlaywrightCrawler and PlaywrightBrowserPlugin
 
 - `PlaywrightCrawler` now use a persistent browser context instead of the standard browser context.
 - Added `user_data_dir` parameter for `PlaywrightCrawler` and `PlaywrightBrowserPlugin` to specify the directory for the persistent context. If not provided, a temporary directory will be created automatically.
->>>>>>> cd57abdc
 
 ### Configuration
 
