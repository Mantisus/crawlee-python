--- conflicted
+++ resolved
@@ -226,19 +226,12 @@
 [[tool.mypy.overrides]]
 # Example codes are sometimes showing integration of crawlee with external tool, which is not dependency of crawlee.
 module = [
-<<<<<<< HEAD
-    "apify",                # Example code shows integration of apify and crawlee.
-    "camoufox",             # Example code shows integration of camoufox and crawlee.
-    "jaro",                 # Untyped and stubs not available
-    "loguru",               # Example code shows integration of loguru and crawlee for JSON logging.
-    "sklearn.linear_model", # Untyped and stubs not available
-=======
     "apify",                        # Example code shows integration of apify and crawlee.
     "apify_fingerprint_datapoints", # Untyped and stubs not available
     "camoufox",                     # Example code shows integration of camoufox and crawlee.
     "jaro",                         # Untyped and stubs not available
+    "loguru",                       # Example code shows integration of loguru and crawlee for JSON logging.
     "sklearn.linear_model",         # Untyped and stubs not available
->>>>>>> 309ed085
 ]
 ignore_missing_imports = true
 
