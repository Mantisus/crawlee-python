--- conflicted
+++ resolved
@@ -1009,7 +1009,6 @@
             except Exception as e:
                 raise UserDefinedErrorHandlerError('Exception thrown in user-defined failed request handler') from e
 
-<<<<<<< HEAD
     async def _handle_skipped_request(
         self, request: Request | str, reason: SkippedReason, *, need_mark: bool = False
     ) -> None:
@@ -1033,7 +1032,7 @@
                 await self._on_skipped_request(url, reason)
             except Exception as e:
                 raise UserDefinedErrorHandlerError('Exception thrown in user-defined skipped request callback') from e
-=======
+
     def _get_message_from_error(self, error: Exception) -> str:
         """Get error message summary from exception.
 
@@ -1059,7 +1058,6 @@
             return self._get_only_inner_most_exception(error.__context__)
         # No __cause__ and no __context__, this is as deep as it can get.
         return error
->>>>>>> aeb06dc9
 
     def _prepare_send_request_function(
         self,
