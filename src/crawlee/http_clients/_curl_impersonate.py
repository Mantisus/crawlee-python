from __future__ import annotations

from contextlib import asynccontextmanager
from typing import TYPE_CHECKING, Any, Optional

from curl_cffi import CurlInfo
from curl_cffi.const import CurlHttpVersion
from curl_cffi.requests import AsyncSession
from curl_cffi.requests.cookies import Cookies as CurlCookies
from curl_cffi.requests.cookies import CurlMorsel
from curl_cffi.requests.exceptions import ProxyError as CurlProxyError
from curl_cffi.requests.exceptions import RequestException as CurlRequestError
from curl_cffi.requests.impersonate import DEFAULT_CHROME as CURL_DEFAULT_CHROME
from typing_extensions import override

from crawlee._types import HttpHeaders, HttpPayload
from crawlee._utils.blocked import ROTATE_PROXY_ERRORS
from crawlee._utils.docs import docs_group
from crawlee.errors import ProxyError
from crawlee.http_clients import HttpClient, HttpCrawlingResult, HttpResponse

if TYPE_CHECKING:
    from collections.abc import AsyncGenerator
    from datetime import timedelta
    from http.cookiejar import Cookie

    from curl_cffi import Curl
    from curl_cffi.requests import Request as CurlRequest
    from curl_cffi.requests import Response

    from crawlee import Request
    from crawlee._types import HttpMethod
    from crawlee.proxy_configuration import ProxyInfo
    from crawlee.sessions import Session
    from crawlee.statistics import Statistics


class _EmptyCookies(CurlCookies):
    @override
    def get_cookies_for_curl(self, request: CurlRequest) -> list[CurlMorsel]:
        return []

    @override
    def update_cookies_from_curl(self, morsels: list[CurlMorsel]) -> None:
        return None


class _AsyncSession(AsyncSession):
    @override
    def __init__(self, *args: Any, **kwargs: Any) -> None:
        super().__init__(*args, **kwargs)
        self._cookies = _EmptyCookies()


class _CurlImpersonateResponse:
    """Adapter class for `curl_cffi.requests.Response` to conform to the `HttpResponse` protocol."""

    def __init__(self, response: Response) -> None:
        self._response = response

    @property
    def http_version(self) -> str:
        if self._response.http_version == CurlHttpVersion.NONE:
            return 'NONE'
        if self._response.http_version == CurlHttpVersion.V1_0:
            return 'HTTP/1.0'
        if self._response.http_version == CurlHttpVersion.V1_1:
            return 'HTTP/1.1'
        if self._response.http_version in {
            CurlHttpVersion.V2_0,
            CurlHttpVersion.V2TLS,
            CurlHttpVersion.V2_PRIOR_KNOWLEDGE,
        }:
            return 'HTTP/2'
        if self._response.http_version == CurlHttpVersion.V3:
            return 'HTTP/3'

        raise ValueError(f'Unknown HTTP version: {self._response.http_version}')

    @property
    def status_code(self) -> int:
        return self._response.status_code

    @property
    def headers(self) -> HttpHeaders:
        return HttpHeaders({key: value for key, value in self._response.headers.items() if value})

    def read(self) -> bytes:
        if self._response.astream_task:
            raise RuntimeError('Use `read_stream` to read the body of the Response received from the `stream` method')
        return self._response.content

    async def read_stream(self) -> AsyncGenerator[bytes, None]:
<<<<<<< HEAD
        # Calling `aiter_content` again after executing `astream_task` causes DeadLock
        # this will prevent that from happening.
        if not self._response.astream_task or self._response.astream_task.done():  # type: ignore[attr-defined]
            yield b''
            return
=======
        if not self._response.astream_task or self._response.astream_task.done():  # type: ignore[attr-defined]
            raise RuntimeError(
                'Cannot read stream: either already consumed or Response not obtained from `stream` method'
            )
>>>>>>> 9638c2dd

        async for chunk in self._response.aiter_content():  # type: ignore[no-untyped-call]
            yield chunk


@docs_group('Classes')
class CurlImpersonateHttpClient(HttpClient):
    """HTTP client based on the `curl-cffi` library.

    This client uses the `curl-cffi` library to perform HTTP requests in crawlers (`BasicCrawler` subclasses)
    and to manage sessions, proxies, and error handling.

    See the `HttpClient` class for more common information about HTTP clients.

    ### Usage

    ```python
    from crawlee.crawlers import HttpCrawler  # or any other HTTP client-based crawler
    from crawlee.http_clients import CurlImpersonateHttpClient

    http_client = CurlImpersonateHttpClient()
    crawler = HttpCrawler(http_client=http_client)
    ```
    """

    def __init__(
        self,
        *,
        persist_cookies_per_session: bool = True,
        **async_session_kwargs: Any,
    ) -> None:
        """Initialize a new instance.

        Args:
            persist_cookies_per_session: Whether to persist cookies per HTTP session.
            async_session_kwargs: Additional keyword arguments for `curl_cffi.requests.AsyncSession`.
        """
        super().__init__(
            persist_cookies_per_session=persist_cookies_per_session,
        )
        self._async_session_kwargs = async_session_kwargs

        self._client_by_proxy_url = dict[Optional[str], AsyncSession]()

    @override
    async def crawl(
        self,
        request: Request,
        *,
        session: Session | None = None,
        proxy_info: ProxyInfo | None = None,
        statistics: Statistics | None = None,
    ) -> HttpCrawlingResult:
        client = self._get_client(proxy_info.url if proxy_info else None)

        try:
            response = await client.request(
                url=request.url,
                method=request.method.upper(),  # type: ignore[arg-type] # curl-cffi requires uppercase method
                headers=request.headers,
                data=request.payload,
                cookies=session.cookies.jar if session else None,
            )
        except CurlRequestError as exc:
            if self._is_proxy_error(exc):
                raise ProxyError from exc
            raise

        if statistics:
            statistics.register_status_code(response.status_code)

        if self._persist_cookies_per_session and session and response.curl:
            response_cookies = self._get_cookies(response.curl)
            session.cookies.store_cookies(response_cookies)

        request.loaded_url = response.url

        return HttpCrawlingResult(
            http_response=_CurlImpersonateResponse(response),
        )

    @override
    async def send_request(
        self,
        url: str,
        *,
        method: HttpMethod = 'GET',
        headers: HttpHeaders | dict[str, str] | None = None,
        payload: HttpPayload | None = None,
        session: Session | None = None,
        proxy_info: ProxyInfo | None = None,
    ) -> HttpResponse:
        if isinstance(headers, dict) or headers is None:
            headers = HttpHeaders(headers or {})

        proxy_url = proxy_info.url if proxy_info else None
        client = self._get_client(proxy_url)

        try:
            response = await client.request(
                url=url,
                method=method.upper(),  # type: ignore[arg-type] # curl-cffi requires uppercase method
                headers=dict(headers) if headers else None,
                data=payload,
                cookies=session.cookies.jar if session else None,
            )
        except CurlRequestError as exc:
            if self._is_proxy_error(exc):
                raise ProxyError from exc
            raise

        if self._persist_cookies_per_session and session and response.curl:
            response_cookies = self._get_cookies(response.curl)
            session.cookies.store_cookies(response_cookies)

        return _CurlImpersonateResponse(response)

    @asynccontextmanager
    @override
    async def stream(
        self,
        url: str,
        *,
        method: HttpMethod = 'GET',
        headers: HttpHeaders | dict[str, str] | None = None,
        payload: HttpPayload | None = None,
        session: Session | None = None,
        proxy_info: ProxyInfo | None = None,
        timeout: timedelta | None = None,
    ) -> AsyncGenerator[HttpResponse]:
        if isinstance(headers, dict) or headers is None:
            headers = HttpHeaders(headers or {})

        proxy_url = proxy_info.url if proxy_info else None
        client = self._get_client(proxy_url)

        try:
            response = await client.request(
                url=url,
                method=method.upper(),  # type: ignore[arg-type] # curl-cffi requires uppercase method
                headers=dict(headers) if headers else None,
                data=payload,
                cookies=session.cookies.jar if session else None,
                stream=True,
                timeout=timeout.total_seconds() if timeout else None,
            )
        except CurlRequestError as exc:
            if self._is_proxy_error(exc):
                raise ProxyError from exc
            raise

        if self._persist_cookies_per_session and session and response.curl:
            response_cookies = self._get_cookies(response.curl)
            session.cookies.store_cookies(response_cookies)

        try:
            yield _CurlImpersonateResponse(response)
        finally:
            await response.aclose()

    def _get_client(self, proxy_url: str | None) -> AsyncSession:
        """Retrieve or create an asynchronous HTTP session for the given proxy URL.

        Check if an `AsyncSession` already exists for the specified proxy URL. If no session is found,
        create a new one with the provided proxy settings and additional session options.
        Store the new session for future use.
        """
        # Check if a session for the given proxy URL has already been created.
        if proxy_url not in self._client_by_proxy_url:
            # Prepare a default kwargs for the new session. A provided proxy URL and a chrome for impersonation
            # are set as default options.
            kwargs: dict[str, Any] = {
                'proxy': proxy_url,
                'impersonate': CURL_DEFAULT_CHROME,
            }

            # Update the default kwargs with any additional user-provided kwargs.
            kwargs.update(self._async_session_kwargs)

            # Create and store the new session with the specified kwargs.
            self._client_by_proxy_url[proxy_url] = _AsyncSession(**kwargs)

        return self._client_by_proxy_url[proxy_url]

    @staticmethod
    def _is_proxy_error(error: CurlRequestError) -> bool:
        """Determine whether the given error is related to a proxy issue.

        Check if the error message contains known proxy-related error keywords or if it is an instance
        of `CurlProxyError`.
        """
        if any(needle in str(error) for needle in ROTATE_PROXY_ERRORS):
            return True

        if isinstance(error, CurlProxyError):  # noqa: SIM103
            return True

        return False

    @staticmethod
    def _get_cookies(curl: Curl) -> list[Cookie]:
        cookies: list[Cookie] = []
        for curl_cookie in curl.getinfo(CurlInfo.COOKIELIST):  # type: ignore[union-attr]
            curl_morsel = CurlMorsel.from_curl_format(curl_cookie)  # type: ignore[arg-type]
            cookie = curl_morsel.to_cookiejar_cookie()
            cookies.append(cookie)
        return cookies

    async def cleanup(self) -> None:
        for client in self._client_by_proxy_url.values():
            await client.close()
        self._client_by_proxy_url.clear()<|MERGE_RESOLUTION|>--- conflicted
+++ resolved
@@ -91,18 +91,10 @@
         return self._response.content
 
     async def read_stream(self) -> AsyncGenerator[bytes, None]:
-<<<<<<< HEAD
-        # Calling `aiter_content` again after executing `astream_task` causes DeadLock
-        # this will prevent that from happening.
-        if not self._response.astream_task or self._response.astream_task.done():  # type: ignore[attr-defined]
-            yield b''
-            return
-=======
         if not self._response.astream_task or self._response.astream_task.done():  # type: ignore[attr-defined]
             raise RuntimeError(
                 'Cannot read stream: either already consumed or Response not obtained from `stream` method'
             )
->>>>>>> 9638c2dd
 
         async for chunk in self._response.aiter_content():  # type: ignore[no-untyped-call]
             yield chunk
