--- conflicted
+++ resolved
@@ -5,7 +5,6 @@
 from ._base import StorageClient
 from ._file_system import FileSystemStorageClient
 from ._memory import MemoryStorageClient
-from ._redis import RedisStorageClient
 
 _install_import_hook(__name__)
 
@@ -14,13 +13,13 @@
 with _try_import(__name__, 'SqlStorageClient'):
     from ._sql import SqlStorageClient
 
+with _try_import(__name__, 'RedisStorageClient'):
+    from ._redis import RedisStorageClient
+
 __all__ = [
     'FileSystemStorageClient',
     'MemoryStorageClient',
-<<<<<<< HEAD
     'RedisStorageClient',
-=======
     'SqlStorageClient',
->>>>>>> 04776e0b
     'StorageClient',
 ]