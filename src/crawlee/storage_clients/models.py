from __future__ import annotations

from datetime import datetime
from typing import Annotated, Any, Generic

from pydantic import BaseModel, BeforeValidator, ConfigDict, Field
from typing_extensions import TypeVar

from crawlee._types import HttpMethod
from crawlee._utils.docs import docs_group
from crawlee._utils.urls import validate_http_url

KvsValueType = TypeVar('KvsValueType', default=Any)


@docs_group('Storage data')
class StorageMetadata(BaseModel):
    """Represents the base model for storage metadata.

    It contains common fields shared across all specific storage types.
    """

<<<<<<< HEAD
    model_config = ConfigDict(populate_by_name=True, extra='allow', from_attributes=True)
=======
    model_config = ConfigDict(validate_by_name=True, validate_by_alias=True, extra='allow')
>>>>>>> 8f33393a

    id: Annotated[str, Field(alias='id')]
    """The unique identifier of the storage."""

    name: Annotated[str | None, Field(alias='name', default=None)]
    """The name of the storage."""

    accessed_at: Annotated[datetime, Field(alias='accessedAt')]
    """The timestamp when the storage was last accessed."""

    created_at: Annotated[datetime, Field(alias='createdAt')]
    """The timestamp when the storage was created."""

    modified_at: Annotated[datetime, Field(alias='modifiedAt')]
    """The timestamp when the storage was last modified."""


@docs_group('Storage data')
class DatasetMetadata(StorageMetadata):
    """Model for a dataset metadata."""

<<<<<<< HEAD
    model_config = ConfigDict(populate_by_name=True, from_attributes=True)
=======
    model_config = ConfigDict(validate_by_name=True, validate_by_alias=True)
>>>>>>> 8f33393a

    item_count: Annotated[int, Field(alias='itemCount')]
    """The number of items in the dataset."""


@docs_group('Storage data')
class KeyValueStoreMetadata(StorageMetadata):
    """Model for a key-value store metadata."""

<<<<<<< HEAD
    model_config = ConfigDict(populate_by_name=True, from_attributes=True)
=======
    model_config = ConfigDict(validate_by_name=True, validate_by_alias=True)
>>>>>>> 8f33393a


@docs_group('Storage data')
class RequestQueueMetadata(StorageMetadata):
    """Model for a request queue metadata."""

<<<<<<< HEAD
    model_config = ConfigDict(populate_by_name=True, from_attributes=True)
=======
    model_config = ConfigDict(validate_by_name=True, validate_by_alias=True)
>>>>>>> 8f33393a

    had_multiple_clients: Annotated[bool, Field(alias='hadMultipleClients')]
    """Indicates whether the queue has been accessed by multiple clients (consumers)."""

    handled_request_count: Annotated[int, Field(alias='handledRequestCount')]
    """The number of requests that have been handled from the queue."""

    pending_request_count: Annotated[int, Field(alias='pendingRequestCount')]
    """The number of requests that are still pending in the queue."""

    total_request_count: Annotated[int, Field(alias='totalRequestCount')]
    """The total number of requests that have been added to the queue."""


@docs_group('Storage data')
class KeyValueStoreRecordMetadata(BaseModel):
    """Model for a key-value store record metadata."""

<<<<<<< HEAD
    model_config = ConfigDict(populate_by_name=True, from_attributes=True)
=======
    model_config = ConfigDict(validate_by_name=True, validate_by_alias=True)
>>>>>>> 8f33393a

    key: Annotated[str, Field(alias='key')]
    """The key of the record.

    A unique identifier for the record in the key-value store.
    """

    content_type: Annotated[str, Field(alias='contentType')]
    """The MIME type of the record.

    Describe the format and type of data stored in the record, following the MIME specification.
    """

    size: Annotated[int | None, Field(alias='size', default=None)] = None
    """The size of the record in bytes."""


@docs_group('Storage data')
class KeyValueStoreRecord(KeyValueStoreRecordMetadata, Generic[KvsValueType]):
    """Model for a key-value store record."""

<<<<<<< HEAD
    model_config = ConfigDict(populate_by_name=True, from_attributes=True)
=======
    model_config = ConfigDict(validate_by_name=True, validate_by_alias=True)
>>>>>>> 8f33393a

    value: Annotated[KvsValueType, Field(alias='value')]
    """The value of the record."""


@docs_group('Storage data')
class DatasetItemsListPage(BaseModel):
    """Model for a single page of dataset items returned from a collection list method."""

<<<<<<< HEAD
    model_config = ConfigDict(populate_by_name=True, from_attributes=True)
=======
    model_config = ConfigDict(validate_by_name=True, validate_by_alias=True)
>>>>>>> 8f33393a

    count: Annotated[int, Field(default=0)]
    """The number of objects returned on this page."""

    offset: Annotated[int, Field(default=0)]
    """The starting position of the first object returned, as specified in the API call."""

    limit: Annotated[int, Field(default=0)]
    """The maximum number of objects to return, as specified in the API call."""

    total: Annotated[int, Field(default=0)]
    """The total number of objects that match the criteria of the API call."""

    desc: Annotated[bool, Field(default=False)]
    """Indicates if the returned list is in descending order."""

    items: Annotated[list[dict], Field(default_factory=list)]
    """The list of dataset items returned on this page."""


@docs_group('Storage data')
class ProcessedRequest(BaseModel):
    """Represents a processed request."""

<<<<<<< HEAD
    model_config = ConfigDict(populate_by_name=True, from_attributes=True)
=======
    model_config = ConfigDict(validate_by_name=True, validate_by_alias=True)
>>>>>>> 8f33393a

    id: Annotated[str | None, Field(alias='requestId', default=None)] = None
    """Internal representation of the request by the storage client. Only some clients use id."""

    unique_key: Annotated[str, Field(alias='uniqueKey')]
    was_already_present: Annotated[bool, Field(alias='wasAlreadyPresent')]
    was_already_handled: Annotated[bool, Field(alias='wasAlreadyHandled')]


@docs_group('Storage data')
class UnprocessedRequest(BaseModel):
    """Represents an unprocessed request."""

<<<<<<< HEAD
    model_config = ConfigDict(populate_by_name=True, from_attributes=True)
=======
    model_config = ConfigDict(validate_by_name=True, validate_by_alias=True)
>>>>>>> 8f33393a

    unique_key: Annotated[str, Field(alias='uniqueKey')]
    url: Annotated[str, BeforeValidator(validate_http_url), Field()]
    method: Annotated[HttpMethod | None, Field()] = None


@docs_group('Storage data')
class AddRequestsResponse(BaseModel):
    """Model for a response to add requests to a queue.

    Contains detailed information about the processing results when adding multiple requests
    to a queue. This includes which requests were successfully processed and which ones
    encountered issues during processing.
    """

<<<<<<< HEAD
    model_config = ConfigDict(populate_by_name=True, from_attributes=True)
=======
    model_config = ConfigDict(validate_by_name=True, validate_by_alias=True)
>>>>>>> 8f33393a

    processed_requests: Annotated[list[ProcessedRequest], Field(alias='processedRequests')]
    """Successfully processed requests, including information about whether they were
    already present in the queue and whether they had been handled previously."""

    unprocessed_requests: Annotated[list[UnprocessedRequest], Field(alias='unprocessedRequests')]
    """Requests that could not be processed, typically due to validation errors or other issues."""<|MERGE_RESOLUTION|>--- conflicted
+++ resolved
@@ -20,11 +20,7 @@
     It contains common fields shared across all specific storage types.
     """
 
-<<<<<<< HEAD
-    model_config = ConfigDict(populate_by_name=True, extra='allow', from_attributes=True)
-=======
-    model_config = ConfigDict(validate_by_name=True, validate_by_alias=True, extra='allow')
->>>>>>> 8f33393a
+    model_config = ConfigDict(validate_by_name=True, validate_by_alias=True, extra='allow', from_attributes=True)
 
     id: Annotated[str, Field(alias='id')]
     """The unique identifier of the storage."""
@@ -46,11 +42,7 @@
 class DatasetMetadata(StorageMetadata):
     """Model for a dataset metadata."""
 
-<<<<<<< HEAD
-    model_config = ConfigDict(populate_by_name=True, from_attributes=True)
-=======
-    model_config = ConfigDict(validate_by_name=True, validate_by_alias=True)
->>>>>>> 8f33393a
+    model_config = ConfigDict(validate_by_name=True, validate_by_alias=True, from_attributes=True)
 
     item_count: Annotated[int, Field(alias='itemCount')]
     """The number of items in the dataset."""
@@ -60,22 +52,14 @@
 class KeyValueStoreMetadata(StorageMetadata):
     """Model for a key-value store metadata."""
 
-<<<<<<< HEAD
-    model_config = ConfigDict(populate_by_name=True, from_attributes=True)
-=======
-    model_config = ConfigDict(validate_by_name=True, validate_by_alias=True)
->>>>>>> 8f33393a
+    model_config = ConfigDict(validate_by_name=True, validate_by_alias=True, from_attributes=True)
 
 
 @docs_group('Storage data')
 class RequestQueueMetadata(StorageMetadata):
     """Model for a request queue metadata."""
 
-<<<<<<< HEAD
-    model_config = ConfigDict(populate_by_name=True, from_attributes=True)
-=======
-    model_config = ConfigDict(validate_by_name=True, validate_by_alias=True)
->>>>>>> 8f33393a
+    model_config = ConfigDict(validate_by_name=True, validate_by_alias=True, from_attributes=True)
 
     had_multiple_clients: Annotated[bool, Field(alias='hadMultipleClients')]
     """Indicates whether the queue has been accessed by multiple clients (consumers)."""
@@ -94,11 +78,7 @@
 class KeyValueStoreRecordMetadata(BaseModel):
     """Model for a key-value store record metadata."""
 
-<<<<<<< HEAD
-    model_config = ConfigDict(populate_by_name=True, from_attributes=True)
-=======
-    model_config = ConfigDict(validate_by_name=True, validate_by_alias=True)
->>>>>>> 8f33393a
+    model_config = ConfigDict(validate_by_name=True, validate_by_alias=True, from_attributes=True)
 
     key: Annotated[str, Field(alias='key')]
     """The key of the record.
@@ -120,11 +100,7 @@
 class KeyValueStoreRecord(KeyValueStoreRecordMetadata, Generic[KvsValueType]):
     """Model for a key-value store record."""
 
-<<<<<<< HEAD
-    model_config = ConfigDict(populate_by_name=True, from_attributes=True)
-=======
-    model_config = ConfigDict(validate_by_name=True, validate_by_alias=True)
->>>>>>> 8f33393a
+    model_config = ConfigDict(validate_by_name=True, validate_by_alias=True, from_attributes=True)
 
     value: Annotated[KvsValueType, Field(alias='value')]
     """The value of the record."""
@@ -134,11 +110,7 @@
 class DatasetItemsListPage(BaseModel):
     """Model for a single page of dataset items returned from a collection list method."""
 
-<<<<<<< HEAD
-    model_config = ConfigDict(populate_by_name=True, from_attributes=True)
-=======
-    model_config = ConfigDict(validate_by_name=True, validate_by_alias=True)
->>>>>>> 8f33393a
+    model_config = ConfigDict(validate_by_name=True, validate_by_alias=True, from_attributes=True)
 
     count: Annotated[int, Field(default=0)]
     """The number of objects returned on this page."""
@@ -163,11 +135,7 @@
 class ProcessedRequest(BaseModel):
     """Represents a processed request."""
 
-<<<<<<< HEAD
-    model_config = ConfigDict(populate_by_name=True, from_attributes=True)
-=======
-    model_config = ConfigDict(validate_by_name=True, validate_by_alias=True)
->>>>>>> 8f33393a
+    model_config = ConfigDict(validate_by_name=True, validate_by_alias=True, from_attributes=True)
 
     id: Annotated[str | None, Field(alias='requestId', default=None)] = None
     """Internal representation of the request by the storage client. Only some clients use id."""
@@ -181,11 +149,7 @@
 class UnprocessedRequest(BaseModel):
     """Represents an unprocessed request."""
 
-<<<<<<< HEAD
-    model_config = ConfigDict(populate_by_name=True, from_attributes=True)
-=======
-    model_config = ConfigDict(validate_by_name=True, validate_by_alias=True)
->>>>>>> 8f33393a
+    model_config = ConfigDict(validate_by_name=True, validate_by_alias=True, from_attributes=True)
 
     unique_key: Annotated[str, Field(alias='uniqueKey')]
     url: Annotated[str, BeforeValidator(validate_http_url), Field()]
@@ -201,11 +165,7 @@
     encountered issues during processing.
     """
 
-<<<<<<< HEAD
-    model_config = ConfigDict(populate_by_name=True, from_attributes=True)
-=======
-    model_config = ConfigDict(validate_by_name=True, validate_by_alias=True)
->>>>>>> 8f33393a
+    model_config = ConfigDict(validate_by_name=True, validate_by_alias=True, from_attributes=True)
 
     processed_requests: Annotated[list[ProcessedRequest], Field(alias='processedRequests')]
     """Successfully processed requests, including information about whether they were
