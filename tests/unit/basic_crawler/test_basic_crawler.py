--- conflicted
+++ resolved
@@ -694,7 +694,6 @@
     assert (await store.get_value('foo')) == 'bar'
 
 
-<<<<<<< HEAD
 async def test_context_use_state(key_value_store: KeyValueStore, mock_event_manager: EventManager) -> None:
     crawler = BasicCrawler()
 
@@ -752,9 +751,6 @@
     assert (await store.get_value('state')) == {'hello': 'last_world'}
 
 
-async def test_max_requests_per_crawl(httpbin: str) -> None:
-    start_urls = [f'{httpbin}/1', f'{httpbin}/2', f'{httpbin}/3', f'{httpbin}/4', f'{httpbin}/5']
-=======
 async def test_max_requests_per_crawl(httpbin: URL) -> None:
     start_urls = [
         str(httpbin.copy_with(path='/1')),
@@ -763,7 +759,6 @@
         str(httpbin.copy_with(path='/4')),
         str(httpbin.copy_with(path='/5')),
     ]
->>>>>>> 42a3a41c
     processed_urls = []
 
     # Set max_concurrency to 1 to ensure testing max_requests_per_crawl accurately
