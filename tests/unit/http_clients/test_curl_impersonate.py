from __future__ import annotations

import os
from typing import TYPE_CHECKING

import pytest
from curl_cffi import CurlHttpVersion

from crawlee import Request
from crawlee.errors import ProxyError
from crawlee.http_clients import CurlImpersonateHttpClient
from crawlee.statistics import Statistics

if TYPE_CHECKING:
    from collections.abc import AsyncGenerator

    from yarl import URL

    from crawlee.http_clients import HttpClient
    from crawlee.proxy_configuration import ProxyInfo


@pytest.fixture
async def http_client() -> AsyncGenerator[HttpClient]:
    async with CurlImpersonateHttpClient(http_version=CurlHttpVersion.V1_1) as client:
        yield client


@pytest.mark.skipif(os.name == 'nt', reason='Skipped on Windows')
async def test_crawl_with_proxy(
    http_client: CurlImpersonateHttpClient,
    proxy: ProxyInfo,
    server_url: URL,
) -> None:
    url = str(server_url / 'status/222')
    request = Request.from_url(url)

    async with Statistics.with_default_state() as statistics:
        result = await http_client.crawl(request, proxy_info=proxy, statistics=statistics)

    assert result.http_response.status_code == 222  # 222 - authentication successful


@pytest.mark.skipif(os.name == 'nt', reason='Skipped on Windows')
async def test_crawl_with_proxy_disabled(
    http_client: CurlImpersonateHttpClient,
    disabled_proxy: ProxyInfo,
) -> None:
    url = 'https://apify.com/'
    request = Request.from_url(url)

    with pytest.raises(ProxyError):
        async with Statistics.with_default_state() as statistics:
            await http_client.crawl(request, proxy_info=disabled_proxy, statistics=statistics)


@pytest.mark.skipif(os.name == 'nt', reason='Skipped on Windows')
async def test_send_request_with_proxy(
    http_client: CurlImpersonateHttpClient,
    proxy: ProxyInfo,
    server_url: URL,
) -> None:
    url = str(server_url / 'status/222')

    response = await http_client.send_request(url, proxy_info=proxy)
    assert response.status_code == 222  # 222 - authentication successful


@pytest.mark.skipif(os.name == 'nt', reason='Skipped on Windows')
async def test_send_request_with_proxy_disabled(
    http_client: CurlImpersonateHttpClient,
    disabled_proxy: ProxyInfo,
) -> None:
    url = 'https://apify.com/'

    with pytest.raises(ProxyError):
        await http_client.send_request(url, proxy_info=disabled_proxy)


async def test_crawl_allow_redirects_by_default(http_client: CurlImpersonateHttpClient, server_url: URL) -> None:
    target_url = str(server_url / 'status/200')
    redirect_url = str((server_url / 'redirect').update_query(url=target_url))
    request = Request.from_url(redirect_url)
    crawling_result = await http_client.crawl(request)

    assert crawling_result.http_response.status_code == 200
    assert request.loaded_url == target_url


async def test_crawl_allow_redirects_false(server_url: URL) -> None:
    async with CurlImpersonateHttpClient(allow_redirects=False, http_version=CurlHttpVersion.V1_1) as http_client:
        target_url = str(server_url / 'status/200')
        redirect_url = str((server_url / 'redirect').update_query(url=target_url))
        request = Request.from_url(redirect_url)

        crawling_result = await http_client.crawl(request)

        assert crawling_result.http_response.status_code == 302
        assert crawling_result.http_response.headers['Location'] == target_url
        assert request.loaded_url == redirect_url


async def test_send_request_allow_redirects_by_default(http_client: CurlImpersonateHttpClient, server_url: URL) -> None:
    target_url = str(server_url / 'status/200')
    redirect_url = str((server_url / 'redirect').update_query(url=target_url))

    response = await http_client.send_request(redirect_url)

    assert response.status_code == 200


async def test_send_request_allow_redirects_false(server_url: URL) -> None:
    async with CurlImpersonateHttpClient(allow_redirects=False, http_version=CurlHttpVersion.V1_1) as http_client:
        target_url = str(server_url / 'status/200')
        redirect_url = str((server_url / 'redirect').update_query(url=target_url))

        response = await http_client.send_request(redirect_url)

        assert response.status_code == 302
        assert response.headers['Location'] == target_url


async def test_stream(http_client: CurlImpersonateHttpClient, server_url: URL) -> None:
    check_body = b"""\
<html><head>
    <title>Hello, world!</title>
</head>
<body>
</body></html>"""
    content_body: bytes = b''

    async with http_client.stream(str(server_url)) as response:
        assert response.status_code == 200
        async for chunk in response.read_stream():
            content_body += chunk

    assert content_body == check_body


async def test_stream_error_double_read_stream(http_client: CurlImpersonateHttpClient, server_url: URL) -> None:
    check_body = b"""\
<html><head>
    <title>Hello, world!</title>
</head>
<body>
</body></html>"""

    async with http_client.stream(str(server_url)) as response:
        assert response.status_code == 200
        content_body_first: bytes = b''
        async for chunk in response.read_stream():
            content_body_first += chunk

        with pytest.raises(RuntimeError):
            [chunk async for chunk in response.read_stream()]

    assert content_body_first == check_body


async def test_stream_error_for_read(http_client: CurlImpersonateHttpClient, server_url: URL) -> None:
    async with http_client.stream(str(server_url)) as response:
        assert response.status_code == 200

        with pytest.raises(RuntimeError):
            response.read()


async def test_send_request_error_for_read_stream(http_client: CurlImpersonateHttpClient, server_url: URL) -> None:
    response = await http_client.send_request(str(server_url))

    assert response.status_code == 200
    with pytest.raises(RuntimeError):
        [item async for item in response.read_stream()]


async def test_send_crawl_error_for_read_stream(http_client: CurlImpersonateHttpClient, server_url: URL) -> None:
    response = await http_client.crawl(Request.from_url(str(server_url)))
    http_response = response.http_response

    assert http_response.status_code == 200
    with pytest.raises(RuntimeError):
        [item async for item in http_response.read_stream()]


async def test_reuse_context_manager(server_url: URL) -> None:
    http_client = CurlImpersonateHttpClient()
    async with http_client:
        response = await http_client.send_request(str(server_url))
        assert response.status_code == 200

    # Reusing the context manager should not raise an error
    async with http_client:
        response = await http_client.send_request(str(server_url))
        assert response.status_code == 200


async def test_work_after_cleanup(http_client: CurlImpersonateHttpClient, server_url: URL) -> None:
    response = await http_client.send_request(str(server_url))
    assert response.status_code == 200

    # Cleanup the client
    await http_client.cleanup()

<<<<<<< HEAD
    assert response.status_code == 302
    assert response.headers['Location'] == target_url


async def test_stream(http_client: CurlImpersonateHttpClient, server_url: URL) -> None:
    check_body = b"""\
<html><head>
    <title>Hello, world!</title>
</head>
<body>
</body></html>"""
    content_body: bytes = b''

    async with http_client.stream(str(server_url)) as response:
        assert response.status_code == 200
        async for chunk in response.read_stream():
            content_body += chunk

    assert content_body == check_body


async def test_stream_double_read_stream(http_client: CurlImpersonateHttpClient, server_url: URL) -> None:
    check_body = b"""\
<html><head>
    <title>Hello, world!</title>
</head>
<body>
</body></html>"""

    async with http_client.stream(str(server_url)) as response:
        assert response.status_code == 200
        content_body_first: bytes = b''
        async for chunk in response.read_stream():
            content_body_first += chunk

        content_body_second: bytes = b''
        async for chunk in response.read_stream():
            content_body_second += chunk

    assert content_body_first == check_body
    assert content_body_second == b''


async def test_stream_error_for_read(http_client: CurlImpersonateHttpClient, server_url: URL) -> None:
    async with http_client.stream(str(server_url)) as response:
        assert response.status_code == 200

        with pytest.raises(RuntimeError):
            response.read()


async def test_send_request_error_for_read_stream(http_client: CurlImpersonateHttpClient, server_url: URL) -> None:
    response = await http_client.send_request(str(server_url))

    assert response.status_code == 200
    assert b''.join([item async for item in response.read_stream()]) == b''


async def test_send_crawl_error_for_read_stream(http_client: CurlImpersonateHttpClient, server_url: URL) -> None:
    response = await http_client.crawl(Request.from_url(str(server_url)))
    http_response = response.http_response

    assert http_response.status_code == 200
    assert b''.join([item async for item in http_response.read_stream()]) == b''
=======
    # After cleanup, the client should still work
    response = await http_client.send_request(str(server_url))
    assert response.status_code == 200
>>>>>>> 9638c2dd
<|MERGE_RESOLUTION|>--- conflicted
+++ resolved
@@ -201,73 +201,6 @@
     # Cleanup the client
     await http_client.cleanup()
 
-<<<<<<< HEAD
-    assert response.status_code == 302
-    assert response.headers['Location'] == target_url
-
-
-async def test_stream(http_client: CurlImpersonateHttpClient, server_url: URL) -> None:
-    check_body = b"""\
-<html><head>
-    <title>Hello, world!</title>
-</head>
-<body>
-</body></html>"""
-    content_body: bytes = b''
-
-    async with http_client.stream(str(server_url)) as response:
-        assert response.status_code == 200
-        async for chunk in response.read_stream():
-            content_body += chunk
-
-    assert content_body == check_body
-
-
-async def test_stream_double_read_stream(http_client: CurlImpersonateHttpClient, server_url: URL) -> None:
-    check_body = b"""\
-<html><head>
-    <title>Hello, world!</title>
-</head>
-<body>
-</body></html>"""
-
-    async with http_client.stream(str(server_url)) as response:
-        assert response.status_code == 200
-        content_body_first: bytes = b''
-        async for chunk in response.read_stream():
-            content_body_first += chunk
-
-        content_body_second: bytes = b''
-        async for chunk in response.read_stream():
-            content_body_second += chunk
-
-    assert content_body_first == check_body
-    assert content_body_second == b''
-
-
-async def test_stream_error_for_read(http_client: CurlImpersonateHttpClient, server_url: URL) -> None:
-    async with http_client.stream(str(server_url)) as response:
-        assert response.status_code == 200
-
-        with pytest.raises(RuntimeError):
-            response.read()
-
-
-async def test_send_request_error_for_read_stream(http_client: CurlImpersonateHttpClient, server_url: URL) -> None:
-    response = await http_client.send_request(str(server_url))
-
-    assert response.status_code == 200
-    assert b''.join([item async for item in response.read_stream()]) == b''
-
-
-async def test_send_crawl_error_for_read_stream(http_client: CurlImpersonateHttpClient, server_url: URL) -> None:
-    response = await http_client.crawl(Request.from_url(str(server_url)))
-    http_response = response.http_response
-
-    assert http_response.status_code == 200
-    assert b''.join([item async for item in http_response.read_stream()]) == b''
-=======
     # After cleanup, the client should still work
     response = await http_client.send_request(str(server_url))
-    assert response.status_code == 200
->>>>>>> 9638c2dd
+    assert response.status_code == 200