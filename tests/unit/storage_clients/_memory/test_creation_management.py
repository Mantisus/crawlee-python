from __future__ import annotations

import json
<<<<<<< HEAD
from typing import TYPE_CHECKING
=======
from pathlib import Path
from unittest.mock import AsyncMock, patch

import pytest
>>>>>>> 37f7610c

from crawlee._consts import METADATA_FILENAME
from crawlee.storage_clients._memory._creation_management import persist_metadata_if_enabled


async def test_persist_metadata_skips_when_disabled(tmp_path: Path) -> None:
    await persist_metadata_if_enabled(data={'key': 'value'}, entity_directory=str(tmp_path), write_metadata=False)
    assert not list(tmp_path.iterdir())  # The directory should be empty since write_metadata is False


async def test_persist_metadata_creates_files_and_directories_when_enabled(tmp_path: Path) -> None:
    data = {'key': 'value'}
<<<<<<< HEAD
    entity_directory = tmp_path / 'new_dir'
    await persist_metadata_if_enabled(data=data, entity_directory=str(entity_directory), write_metadata=True)
    assert entity_directory.exists()  # Check if directory was created
=======
    entity_directory = Path(tmp_path, 'new_dir')
    await persist_metadata_if_enabled(data=data, entity_directory=str(entity_directory), write_metadata=True)
    assert entity_directory.exists() is True  # Check if directory was created
>>>>>>> 37f7610c
    assert (entity_directory / METADATA_FILENAME).is_file()  # Check if file was created


async def test_persist_metadata_correctly_writes_data(tmp_path: Path) -> None:
    data = {'key': 'value'}
<<<<<<< HEAD
    entity_directory = tmp_path / 'data_dir'
    await persist_metadata_if_enabled(data=data, entity_directory=str(entity_directory), write_metadata=True)
    metadata_path = entity_directory / METADATA_FILENAME
=======
    entity_directory = Path(tmp_path, 'data_dir')
    await persist_metadata_if_enabled(data=data, entity_directory=str(entity_directory), write_metadata=True)
    metadata_path = entity_directory / METADATA_FILENAME
    with open(metadata_path) as f:  # noqa: ASYNC230
        content = f.read()
    assert json.loads(content) == data  # Check if correct data was written


async def test_persist_metadata_rewrites_data_with_error(tmp_path: Path) -> None:
    init_data = {'key': 'very_long_value'}
    update_data = {'key': 'short_value'}
    error_data = {'key': 'error'}

    entity_directory = Path(tmp_path, 'data_dir')
    metadata_path = entity_directory / METADATA_FILENAME

    # write metadata with init_data
    await persist_metadata_if_enabled(data=init_data, entity_directory=str(entity_directory), write_metadata=True)

    # rewrite metadata with new_data
    await persist_metadata_if_enabled(data=update_data, entity_directory=str(entity_directory), write_metadata=True)
    with open(metadata_path) as f:  # noqa: ASYNC230
        content = f.read()
    assert json.loads(content) == update_data  # Check if correct data was rewritten

    # raise interrupt between opening a file and writing
    module_for_patch = 'crawlee.storage_clients._memory._creation_management.json_dumps'
    with patch(module_for_patch, AsyncMock(side_effect=KeyboardInterrupt())), pytest.raises(KeyboardInterrupt):
        await persist_metadata_if_enabled(data=error_data, entity_directory=str(entity_directory), write_metadata=True)
>>>>>>> 37f7610c
    with open(metadata_path) as f:  # noqa: ASYNC230
        content = f.read()
    assert content == ''  # The file is empty after an error<|MERGE_RESOLUTION|>--- conflicted
+++ resolved
@@ -1,14 +1,10 @@
 from __future__ import annotations
 
 import json
-<<<<<<< HEAD
-from typing import TYPE_CHECKING
-=======
 from pathlib import Path
 from unittest.mock import AsyncMock, patch
 
 import pytest
->>>>>>> 37f7610c
 
 from crawlee._consts import METADATA_FILENAME
 from crawlee.storage_clients._memory._creation_management import persist_metadata_if_enabled
@@ -21,25 +17,14 @@
 
 async def test_persist_metadata_creates_files_and_directories_when_enabled(tmp_path: Path) -> None:
     data = {'key': 'value'}
-<<<<<<< HEAD
-    entity_directory = tmp_path / 'new_dir'
-    await persist_metadata_if_enabled(data=data, entity_directory=str(entity_directory), write_metadata=True)
-    assert entity_directory.exists()  # Check if directory was created
-=======
     entity_directory = Path(tmp_path, 'new_dir')
     await persist_metadata_if_enabled(data=data, entity_directory=str(entity_directory), write_metadata=True)
     assert entity_directory.exists() is True  # Check if directory was created
->>>>>>> 37f7610c
     assert (entity_directory / METADATA_FILENAME).is_file()  # Check if file was created
 
 
 async def test_persist_metadata_correctly_writes_data(tmp_path: Path) -> None:
     data = {'key': 'value'}
-<<<<<<< HEAD
-    entity_directory = tmp_path / 'data_dir'
-    await persist_metadata_if_enabled(data=data, entity_directory=str(entity_directory), write_metadata=True)
-    metadata_path = entity_directory / METADATA_FILENAME
-=======
     entity_directory = Path(tmp_path, 'data_dir')
     await persist_metadata_if_enabled(data=data, entity_directory=str(entity_directory), write_metadata=True)
     metadata_path = entity_directory / METADATA_FILENAME
@@ -69,7 +54,6 @@
     module_for_patch = 'crawlee.storage_clients._memory._creation_management.json_dumps'
     with patch(module_for_patch, AsyncMock(side_effect=KeyboardInterrupt())), pytest.raises(KeyboardInterrupt):
         await persist_metadata_if_enabled(data=error_data, entity_directory=str(entity_directory), write_metadata=True)
->>>>>>> 37f7610c
     with open(metadata_path) as f:  # noqa: ASYNC230
         content = f.read()
     assert content == ''  # The file is empty after an error