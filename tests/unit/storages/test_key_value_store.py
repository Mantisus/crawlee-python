from __future__ import annotations

import asyncio
<<<<<<< HEAD
from datetime import timedelta
from typing import AsyncGenerator
from unittest.mock import patch
=======
from typing import TYPE_CHECKING
>>>>>>> 38518ce0
from urllib.parse import urlparse

import pytest

from crawlee.events import EventManager
from crawlee.storages import KeyValueStore

if TYPE_CHECKING:
    from collections.abc import AsyncGenerator


@pytest.fixture
async def key_value_store() -> AsyncGenerator[KeyValueStore, None]:
    kvs = await KeyValueStore.open()
    yield kvs
    await kvs.drop()
    kvs.clear_cache()
    kvs.drop_persist_state_event()


@pytest.fixture
async def mock_event_manager() -> AsyncGenerator[EventManager, None]:
    async with EventManager(persist_state_interval=timedelta(milliseconds=50)) as event_manager:
        with patch('crawlee.service_container.get_event_manager', return_value=event_manager):
            yield event_manager


async def test_open() -> None:
    default_key_value_store = await KeyValueStore.open()
    default_key_value_store_by_id = await KeyValueStore.open(id=default_key_value_store.id)

    assert default_key_value_store is default_key_value_store_by_id

    key_value_store_name = 'dummy-name'
    named_key_value_store = await KeyValueStore.open(name=key_value_store_name)
    assert default_key_value_store is not named_key_value_store

    with pytest.raises(RuntimeError, match='KeyValueStore with id "nonexistent-id" does not exist!'):
        await KeyValueStore.open(id='nonexistent-id')

    # Test that when you try to open a key-value store by ID and you use a name of an existing key-value store,
    # it doesn't work
    with pytest.raises(RuntimeError, match='KeyValueStore with id "dummy-name" does not exist!'):
        await KeyValueStore.open(id='dummy-name')


async def test_consistency_accross_two_clients() -> None:
    kvs = await KeyValueStore.open(name='my-kvs')
    await kvs.set_value('key', 'value')

    kvs_by_id = await KeyValueStore.open(id=kvs.id)
    await kvs_by_id.set_value('key2', 'value2')

    assert (await kvs.get_value('key')) == 'value'
    assert (await kvs.get_value('key2')) == 'value2'

    assert (await kvs_by_id.get_value('key')) == 'value'
    assert (await kvs_by_id.get_value('key2')) == 'value2'

    await kvs.drop()
    with pytest.raises(RuntimeError, match='Storage with provided ID was not found'):
        await kvs_by_id.drop()


async def test_same_references() -> None:
    kvs1 = await KeyValueStore.open()
    kvs2 = await KeyValueStore.open()
    assert kvs1 is kvs2

    kvs_name = 'non-default'
    kvs_named1 = await KeyValueStore.open(name=kvs_name)
    kvs_named2 = await KeyValueStore.open(name=kvs_name)
    assert kvs_named1 is kvs_named2


async def test_drop() -> None:
    kvs1 = await KeyValueStore.open()
    await kvs1.drop()
    kvs2 = await KeyValueStore.open()
    assert kvs1 is not kvs2


async def test_get_set_value(key_value_store: KeyValueStore) -> None:
    await key_value_store.set_value('test-str', 'string')
    await key_value_store.set_value('test-int', 123)
    await key_value_store.set_value('test-dict', {'abc': '123'})
    str_value = await key_value_store.get_value('test-str')
    int_value = await key_value_store.get_value('test-int')
    dict_value = await key_value_store.get_value('test-dict')
    non_existent_value = await key_value_store.get_value('test-non-existent')
    assert str_value == 'string'
    assert int_value == 123
    assert dict_value['abc'] == '123'
    assert non_existent_value is None


async def test_for_each_key(key_value_store: KeyValueStore) -> None:
    keys = [item.key async for item in key_value_store.iterate_keys()]
    assert len(keys) == 0

    for i in range(2001):
        await key_value_store.set_value(str(i).zfill(4), i)
    index = 0
    async for item in key_value_store.iterate_keys():
        assert item.key == str(index).zfill(4)
        index += 1
    assert index == 2001


async def test_static_get_set_value(key_value_store: KeyValueStore) -> None:
    await key_value_store.set_value('test-static', 'static')
    value = await key_value_store.get_value('test-static')
    assert value == 'static'


async def test_get_public_url_raises_for_non_existing_key(key_value_store: KeyValueStore) -> None:
    with pytest.raises(ValueError, match='was not found'):
        await key_value_store.get_public_url('i-do-not-exist')


async def test_get_public_url(key_value_store: KeyValueStore) -> None:
    await key_value_store.set_value('test-static', 'static')
    public_url = await key_value_store.get_public_url('test-static')

    url = urlparse(public_url)
    path = url.netloc if url.netloc else url.path

    with open(path) as f:  # noqa: ASYNC230
        content = await asyncio.to_thread(f.read)
        assert content == 'static'


async def test_get_auto_saved_value_default_value(key_value_store: KeyValueStore) -> None:
    default_value = {'hello': 'world'}
    value = await key_value_store.get_auto_saved_value('state', default_value)
    assert value == default_value


async def test_get_auto_saved_value_cache_value(key_value_store: KeyValueStore) -> None:
    default_value = {'hello': 'world'}
    key_name = 'state'

    value = await key_value_store.get_auto_saved_value(key_name, default_value)
    value['hello'] = 'new_world'
    value_one = await key_value_store.get_auto_saved_value(key_name)
    assert value_one == {'hello': 'new_world'}

    value_one['hello'] = ['new_world']
    value_two = await key_value_store.get_auto_saved_value(key_name)
    assert value_two == {'hello': ['new_world']}


async def test_get_auto_saved_value_auto_save(key_value_store: KeyValueStore, mock_event_manager: EventManager) -> None:  # noqa: ARG001
    default_value = {'hello': 'world'}
    key_name = 'state'
    value = await key_value_store.get_auto_saved_value(key_name, default_value)
    await asyncio.sleep(0.1)
    value_one = await key_value_store.get_value(key_name)
    assert value_one == {'hello': 'world'}

    value['hello'] = 'new_world'
    await asyncio.sleep(0.1)
    value_two = await key_value_store.get_value(key_name)
    assert value_two == {'hello': 'new_world'}<|MERGE_RESOLUTION|>--- conflicted
+++ resolved
@@ -1,13 +1,9 @@
 from __future__ import annotations
 
 import asyncio
-<<<<<<< HEAD
 from datetime import timedelta
-from typing import AsyncGenerator
+from typing import TYPE_CHECKING
 from unittest.mock import patch
-=======
-from typing import TYPE_CHECKING
->>>>>>> 38518ce0
 from urllib.parse import urlparse
 
 import pytest
