--- conflicted
+++ resolved
@@ -4,17 +4,12 @@
 from __future__ import annotations
 
 import json
-import warnings
 from typing import TYPE_CHECKING
 
 import pytest
 
 from crawlee import service_locator
 from crawlee.configuration import Configuration
-<<<<<<< HEAD
-from crawlee.storage_clients import FileSystemStorageClient, MemoryStorageClient, SqlStorageClient
-=======
->>>>>>> e4dac477
 from crawlee.storages import KeyValueStore
 from crawlee.storages._storage_instance_manager import StorageInstanceManager
 
@@ -24,31 +19,6 @@
     from crawlee.storage_clients import StorageClient
 
 
-<<<<<<< HEAD
-@pytest.fixture(params=['memory', 'file_system', 'sql'])
-def storage_client(request: pytest.FixtureRequest) -> StorageClient:
-    """Parameterized fixture to test with different storage clients."""
-    if request.param == 'memory':
-        return MemoryStorageClient()
-    if request.param == 'sql':
-        with warnings.catch_warnings():
-            warnings.simplefilter('ignore', UserWarning)
-            return SqlStorageClient()
-
-    return FileSystemStorageClient()
-
-
-@pytest.fixture
-def configuration(tmp_path: Path) -> Configuration:
-    """Provide a configuration with a temporary storage directory."""
-    return Configuration(
-        crawlee_storage_dir=str(tmp_path),  # type: ignore[call-arg]
-        purge_on_start=True,
-    )
-
-
-=======
->>>>>>> e4dac477
 @pytest.fixture
 async def kvs(
     storage_client: StorageClient,
